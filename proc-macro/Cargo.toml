--- conflicted
+++ resolved
@@ -24,13 +24,8 @@
 synstructure = "0.12.4"
 
 [dev-dependencies]
-<<<<<<< HEAD
-async-std = { version = "=1.5.0", features = ["attributes"] }
-codec = { package = "parity-scale-codec", version = "1.3.1", features = ["derive"] }
-=======
 async-std = { version = "1.6.2", features = ["attributes"] }
 codec = { package = "parity-scale-codec", version = "1.3.4", features = ["derive"] }
->>>>>>> 271775bf
 env_logger = "0.7.1"
 pretty_assertions = "0.6.1"
 sp-keyring = "2.0.0-rc5"
